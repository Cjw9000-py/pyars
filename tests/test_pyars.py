--- conflicted
+++ resolved
@@ -130,7 +130,6 @@
     assert parsed.command.force is True
 
 
-<<<<<<< HEAD
 @arguments
 class NoneDefaultArguments:
     flag_arg: str | None = flag(default=None)
@@ -139,7 +138,7 @@
 def test_flag_default_none_optional():
     parsed = NoneDefaultArguments.parse_args([])
     assert parsed.flag_arg is None
-=======
+    
 def test_new_parser_callback_and_kwargs():
     captured: list[ArgumentParser] = []
 
@@ -157,5 +156,4 @@
 def test_switch_conflict():
     argv = ['proj', '--verbose', '--no-verbose']
     with pytest.raises(InvalidArgumentsError):
-        BuildArguments.parse_args(argv)
->>>>>>> 13872e83
+        BuildArguments.parse_args(argv)