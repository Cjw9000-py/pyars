--- conflicted
+++ resolved
@@ -1,6 +1,7 @@
 from pathlib import Path
-<<<<<<< HEAD
 from enum import Enum
+from argparse import ArgumentParser
+import pytest
 
 from pyars import (
     arguments,
@@ -12,12 +13,6 @@
     list_argument,
     Arguments,
 )
-=======
-from argparse import ArgumentParser
-import pytest
-
-from pyars import arguments, positional, flag, switch, command, Arguments, InvalidArgumentsError
->>>>>>> f20a1a41
 
 
 @arguments
